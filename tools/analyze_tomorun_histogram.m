function dat = analyze_tomorun_histogram(varargin)
%
% Analyze a histogram produced by tomorun C++ integrator
% 
% dat = analyze_tomorun_histogram(histogramfilename, ...)
%
% Run analyze_tomorun_histogram('Help') for more information.
%
%
% This file is part of the Tomographer project, which is distributed under the
% terms of the MIT license. (see LICENSE.txt)


  optdefs = struct;
  optdefs.opt_allow_args = true;
  optdefs.opt_args_check = 1;
  optdefs.FitThresFrac = struct('arg', 'n', 'default', 1e-3);
  optdefs.FitThresFrac.help = ['Fraction of maximum value above which to consider points ' ...
                      'for fit. Points below this threshold will be ignored.'];
  optdefs.IgnoreStartPoints = struct('arg', 'n', 'default', 0);
  optdefs.IgnoreStartPoints.help = ['A number of points which should be ignored, starting ' ...
                      'from the f=0 side.'];
  optdefs.IgnoreEndPoints = struct('arg', 'n', 'default', 0);
  optdefs.IgnoreEndPoints.help = ['A number of points which should be ignored, starting ' ...
                      'from the f=max side.'];
  optdefs.CenterBins = struct('switch', true);
  optdefs.CenterBins.help = ['tomorun produces figure of merit values which correspond to lower ' ...
                      'bin values. Use this option to center the bins, i.e. move the x ' ...
                      'axis so that the x label corresponds to the center of a bin, and ' ...
                      'not the lower limit.'];
  %  optdefs.XIsOneMinus = struct('switch', false);
  %  optdefs.XIsOneMinus.help = ['If you set this option to true, then the X data is ' ...
  %                      'calculated as 1 - (x-value). This makes sense for example for the ' ...
  %                      'fidelity, which lies close to 1.'];
  optdefs.XIsOneMinus = struct('switch', false, 'imply', {{ 'FToX', [1, -1] }}, ...
                               'imply_if', @(tf) tf);
  optdefs.FToX = struct('arg', 'n', 'default', []);
  optdefs.FToX.help = ['Specify how to transform the figure of merit value f into the x ' ...
                      'coordinate for fit. Specify the transformation as a pair of ' ...
                      'values [h, s] in the relation x=s(f-h) or f=sx+h, where h can ' ...
                      'be any constant, and where s must be ' ...
                      'plus or minus one. By default, or if you specify an empty array' ...
                      'here, there is no transformation, x=f. For the fidelity, you ' ...
                      'should use x=1-f ("[1,-1]") or the "XIsOneMinus" option. For an ' ...
                      'entanglement witness, you might use x=2-f ("[2,-1]") for example.'];
  optdefs.FigHandleP = struct(...
      'arg', 'any', 'default', [] ...
      );
  optdefs.FigHandleP.help = ['Figure to use for plotting the probability density. Specify ' ...
                      'a figure handle, a name for mynamedfigure(), leave empty for ' ...
                      'default, or specify -1 to not produce figures.'];
  optdefs.FigHandleLogP = struct(...
      'arg', 'any', 'default', [] ...
      );
  optdefs.FigHandleLogP.help = ['Figure to use for plotting the logarithm of the ' ...
                      'probability density. Specify a figure handle, a name for ' ...
                      'mynamedfigure(), leave empty for default, or specify -1 to not ' ...
                      'produce figures.'];
  optdefs.ClearFigures = struct('switch', true);
  optdefs.ClearFigures.help = ['If set, then a figure will be cleared of any previous ' ...
                      'content before drawing to it (the default).'];
  optdefs.PlotFitFnRes = struct('arg', 'n', 'default', 200);
  optdefs.PlotFitFnRes.help = ['When plotting the fitted function, the number of points ' ...
                      'to use to display the fitted function.'];
  optdefs.PlotFitPoints = struct('switch', true);
  optdefs.PlotFitPoints.help = ['Display with red crosses which points where used for ' ...
                      'the fit, in the log(p) plot'];
  optdefs.PlotXNotF = struct('switch', false);
  optdefs.PlotXNotF.help = ['Plot against the x value (=h-s*f), not against f. See option ' ...
                      '"FToX".'];
  optdefs.QuErrorBars = struct('switch', true, 'imply', {{'PlotDeskewedGaussian', false}}, ...
                             'imply_if', @(v) ~v);
  optdefs.QuErrorBars.help = ['Calculate the quantum error bars corresponding to the fit ' ...
                      'parameters. Not supported if you provide your custom fit ' ...
                      'model.'];
  optdefs.PlotDeskewedGaussian = struct('switch', true);
  optdefs.PlotDeskewedGaussian.help = ['Plot also the de-skewed Gaussian corresponding ' ...
                      'to the quantum error bars without the m parameter.'];
  optdefs.CustomFit = struct('switch', false, 'imply', {{'QuErrorBars', false}}, ...
                             'imply_if', @(v) v);
  optdefs.CustomFit.help = ['Set to true if you have a custom model to fit. (This is ' ...
                      'implied by ''FitModel'', ''FitWhich'' or ''FitOptions''.)'];
  optdefs.FitModel = struct('arg', 'fh*', 'default', [], ...
                            'imply', {{'CustomFit'}});
  optdefs.FitModel.help = ['Specify a model to fit to. This should be a MATLAB function ' ...
                      'handle which can be provided to fit().'];
  optdefs.FitWhich = struct('arg', 's*', 'default', [], ...
                            'validator', validator_enum('LogP', 'P'), ...
                            'imply', {{'CustomFit'}});
  optdefs.FitWhich.help = ['Which of the data series P or LogP to fit to. Possible ' ...
                      'values are ''P'' or ''LogP'''];
  optdefs.FitOptions = struct('arg', 'cell', 'default', {{}}, 'imply', ...
                              {{'CustomFit'}});
  optdefs.FitOptions.help = ['A cell array of options which will be forwarded as is to ' ...
                      'fit(). Use this, for example, to specify limits or starting points.'];

  [opts, args] = parse_opts(optdefs, varargin);
  
  histfname = args{1};
  
  opts.FigHandleP = get_figure_handle(opts.FigHandleP, histfname, 'p');
  opts.FigHandleLogP = get_figure_handle(opts.FigHandleLogP, histfname, 'logp');
  
  data = importdata(histfname);
  
  F = data.data(:,1);
  AvgCounts = data.data(:,2);
  Error = data.data(:,3);
  
  if (opts.CenterBins)
    F = F + (F(2)-F(1)) ./ 2.0;
  end

  if (opts.FToX)
    h = opts.FToX(1);
    s = opts.FToX(2);
    assert(abs(s) == 1, 'The s constant in "FToX" must be plus or minus one!');
    XX = s*(F-h);
  else
    h = 0;
    s = 1;
    XX = F;
  end
  ftox = @(f) s*(f-h);
  xtof = @(x) s*x + h;

  if (any(XX==0))
    warning('analyze_tomorun_histogram:zeroInOneMinusFidelity', ['Found a zero value in ' ...
                        'X (transformed figure of merit). fit might complain about model computing Inf.']);
  end

  % Normalize to probability density
<<<<<<< HEAD
  histnorm = trapz(flipsign*OneMinusFidelity,AvgCounts);
=======
  histnorm = trapz(s*XX,AvgCounts);
>>>>>>> b7f92921
  P = AvgCounts/histnorm;
  ErrorP = Error/histnorm;
  
  % get the "support" of P -- where P != 0
  P_IndNonZero = find(P>0);
  
  if (~isequal(opts.FigHandleLogP, -1) || ~isequal(opts.FigHandleP, -1))
    % for plots: some common defs (range of x's, and function to transform x back to f)
    xxmin = min(XX(P_IndNonZero));
    xxmax = max(XX(P_IndNonZero));
    xxpts = linspace(xxmin, xxmax, opts.PlotFitFnRes);
    plotx_trans = xtof;
    if (opts.PlotXNotF)
      plotx_trans = @(x) x;
    end
  end
  
  if (~isequal(opts.FigHandleP, -1))
    figure(opts.FigHandleP);
    if (opts.ClearFigures)
      clf;
    end
    if (opts.PlotXNotF)
      myplot_x = XX;
    else
      myplot_x = F;
    end
    errorbar(myplot_x, P, ErrorP, ...
             'Marker', '.', 'LineStyle', 'none');
    set(gca, 'YScale', 'linear')
  end

  % calculate logarithm of P
  LogP = log(P);
  ErrorLogP = ErrorP ./ P; % delta(log x) = delta(x) / x

  % --- fit model ---
  if (opts.CustomFit)
    assert(~isempty(opts.FitModel), 'No Fit Model provided (''FitModel'' option).');
    assert(~isempty(opts.FitWhich), ['You need to specify which data to fit to (''FitWhich''= ' ...
                        '''P''/''LogP'')']);
    thefitfunc = opts.FitModel;
    if (strcmp(opts.FitWhich, 'LogP'))
      fitlogp = true;
    else
      fitlogp = false;
    end
    fitoptions = opts.FitOptions;
  else
    fitlogp = true;
    thefitfunc = @(a2, a1, m, c, x) -a2*x.^2 - a1*x + m*log(x) + c;
    fitoptions = {'StartPoint', [1, 0, 1, 100]};
    %thefitfunc = @(a, c, x) -a*x + log(x) + c;
    %fitoptions = {'StartPoint', [1, 100]};
    display(thefitfunc);
  end    
  % --- prepare data for the fit ---
  [MaxP, MaxPInd] = max(P);
  FitDataIdx = (P > opts.FitThresFrac*MaxP);
  if (opts.XIsOneMinus)
    % reverse direction of x data points because of 1-Fid
    ignore_end_points = opts.IgnoreStartPoints;
    ignore_start_points = opts.IgnoreEndPoints;
  else
    ignore_start_points = opts.IgnoreStartPoints;
    ignore_end_points = opts.IgnoreEndPoints;
  end
  if (ignore_start_points > 0)
    FitDataIdx(1:0+ignore_start_points) = logical(0);
  end
  if (ignore_end_points > 0)
    FitDataIdx(end-(ignore_end_points):end) = logical(0);
  end
  % --- prepare fit data x, y and weights ---
  FitDataX = XX(FitDataIdx);
  if (fitlogp)
    FitDataY = LogP(FitDataIdx);
<<<<<<< HEAD
    %
    % see the Curve Fitting Toolbox manual (e.g. PDF): weight_i = 1/(sigma_i)^2
    % Here, our errors are standard deviations = sigma's
    %
    FitDataWeights = 1 ./ (ErrorLogP(FitDataIdx).^2);
  else
    FitDataY = P(FitDataIdx);
    FitDataWeights = 1 ./ (ErrorP(FitDataIdx).^2);
=======
    FitDataErrors = ErrorLogP(FitDataIdx);
  else
    FitDataY = P(FitDataIdx);
    FitDataErrors = ErrorP(FitDataIdx);
>>>>>>> b7f92921
  end
  %
  % see the Curve Fitting Toolbox manual (e.g. PDF): weight_i = 1/(sigma_i)^2
  % Here, our errors are standard deviations = sigma's
  %
  FitDataWeights = 1 ./ (FitDataErrors.^2);

  % --- now, do the fit ---
  [thefit, gof] = fit(FitDataX, FitDataY, thefitfunc, ...
                      'Weights', FitDataWeights, ...
                      fitoptions{:} ...
                      );

  if (fitlogp)
    evalfitlogp = @(x) thefit(x);
    evalfitp = @(x) exp(thefit(x));
  else
    evalfitlogp = @(x) log(thefit(x));
    evalfitp = @(x) thefit(x);
  end

  display(thefit);
  
  
  %
  % "deskew" the fit to get the quantum error bars.
  %
  QuErrorBars = struct;
  if (opts.QuErrorBars)
    % we know there is no custom fit.
    [a x0 y0] = deskew_logmu_curve(thefit.a2, thefit.a1, thefit.m, thefit.c);
    % the "quantum error bars" per se:
    QuErrorBars.f0 = xtof(x0);
    QuErrorBars.Delta = 1/sqrt(a);
    QuErrorBars.gamma = thefit.m / (6 * a.^2 * x0.^3);
    % the normalization constant:
    QuErrorBars.y0 = y0;
    % and the intermediary values:
    QuErrorBars.a = a;
    QuErrorBars.m = thefit.m;
    QuErrorBars.x0 = x0;
    display(QuErrorBars);
  end
  
  if (~isequal(opts.FigHandleLogP, -1))
    figure(opts.FigHandleLogP);
    if (opts.ClearFigures)
      clf;
    end
    hold on;
    set(gca, 'YScale', 'linear'); % seems to be needed to get stuff right if NoClearFigures?
    
    errorbar(plotx_trans(XX(P_IndNonZero)), P(P_IndNonZero), ErrorP(P_IndNonZero), ...
             'Marker', '.', 'LineStyle', 'none', 'Color', [0.6, 0.6, 1.0]);
    if (opts.PlotFitPoints)
      plot(plotx_trans(FitDataX), P(FitDataIdx), 'rx');
    end

    if (opts.PlotDeskewedGaussian)
      plot(plotx_trans(xxpts), exp(-QuErrorBars.a.*(xxpts-QuErrorBars.x0).^2 + ...
                                   QuErrorBars.y0), 'g-');
    end

    plot(plotx_trans(xxpts), evalfitp(xxpts), 'r-');
    
    set(gca, 'YScale', 'log');
  end
  
  % ---
  % plot the fit back onto the first figure
  if (~isequal(opts.FigHandleP, -1))
    figure(opts.FigHandleP);
    hold on;

    if (opts.PlotDeskewedGaussian)
      plot(plotx_trans(xxpts), exp(-QuErrorBars.a.*(xxpts-QuErrorBars.x0).^2 + ...
                                   QuErrorBars.y0), 'g-');
    end

    plot(plotx_trans(xxpts), evalfitp(xxpts), 'r-');
  end
  
  % ---
  % Prepare return data
  % ---
  if (nargout > 0)
    dat = struct;
    %    dat.Fidelity = Fidelity;% obsolete name
    %    dat.OneMinusFidelity = OneMinusFidelity;% obsolete name
    dat.F = F;
    dat.X = XX;
    dat.AvgCounts = AvgCounts;
    dat.ErrorAvgCounts = Error;
    dat.HistogramNormalization = histnorm;
    dat.P = P;
    dat.LogP = LogP;
    dat.ErrorP = ErrorP;
    dat.ErrorLogP = ErrorLogP;
    dat.P_IndNonZero = P_IndNonZero;
    dat.fitlogp = fitlogp;
    dat.FitDataIdx = FitDataIdx;
    dat.FitDataX = FitDataX;
    dat.FitDataY = FitDataY;
    dat.FitDataErrors = FitDataErrors;
    dat.FitDataWeights = FitDataWeights;
    dat.thefitfunc = thefitfunc; % in whatever fit space
    dat.evalfitlogp = evalfitlogp; % always log(P)
    dat.evalfitp = evalfitp; % always P
    dat.thefit = thefit;
    dat.gof = gof;
    dat.FigHandleP = opts.FigHandleP;
    dat.FigHandleLogP = opts.FigHandleLogP;
<<<<<<< HEAD
=======
    dat.QuErrorBars = QuErrorBars;
>>>>>>> b7f92921
    
    %
    % Also calculate chi-squared of the fit.
    %
    % Note the \sum_i (data_i - theoretical_i) / error2_i  ==  dat.gof.sse .
    %
    dat.gofchi2red = dat.gof.sse / (numel(dat.FitDataIdx) - numargs(fittype(thefit)) - 1);
  end

end


function figh = get_figure_handle(val, histfname, whichplot)
  if (isempty(val))
    % get default name from histogram file name. Remove "-histogram.csv" from histogram
    % fname first.
    if (numel(histfname) >= 14 && strcmp(histfname((end-13):end), '-histogram.csv'))
      histfname = histfname(1:(end-14));
    elseif (numel(histfname) >= 4 && strcmp(histfname((end-3):end), '.csv'))
      histfname = histfname(1:(end-4));
    end
    if (strcmp(whichplot, 'p'))
      figh = mynamedfigure(['figp-' histfname]);
    elseif (strcmp(whichplot, 'logp'))
      figh = mynamedfigure(['figlogp-' histfname]);
    else
      error('analyze_tomorun_histogram:get_figure_handle:badwhichplot', ...
            'internal error: unknown whichplot=%s', whichplot);
    end
  elseif (isnumeric(val))
    % including -1
    figh = val;
  elseif (ischarstring(val))
    figh = mynamedfigure(val);
  else
    error('analyze_tomorun_histogram:badFigureHandle', 'Bad figure handle: %s', ...
          dispstr(val));
  end
end<|MERGE_RESOLUTION|>--- conflicted
+++ resolved
@@ -130,11 +130,7 @@
   end
 
   % Normalize to probability density
-<<<<<<< HEAD
-  histnorm = trapz(flipsign*OneMinusFidelity,AvgCounts);
-=======
   histnorm = trapz(s*XX,AvgCounts);
->>>>>>> b7f92921
   P = AvgCounts/histnorm;
   ErrorP = Error/histnorm;
   
@@ -212,21 +208,10 @@
   FitDataX = XX(FitDataIdx);
   if (fitlogp)
     FitDataY = LogP(FitDataIdx);
-<<<<<<< HEAD
-    %
-    % see the Curve Fitting Toolbox manual (e.g. PDF): weight_i = 1/(sigma_i)^2
-    % Here, our errors are standard deviations = sigma's
-    %
-    FitDataWeights = 1 ./ (ErrorLogP(FitDataIdx).^2);
-  else
-    FitDataY = P(FitDataIdx);
-    FitDataWeights = 1 ./ (ErrorP(FitDataIdx).^2);
-=======
     FitDataErrors = ErrorLogP(FitDataIdx);
   else
     FitDataY = P(FitDataIdx);
     FitDataErrors = ErrorP(FitDataIdx);
->>>>>>> b7f92921
   end
   %
   % see the Curve Fitting Toolbox manual (e.g. PDF): weight_i = 1/(sigma_i)^2
@@ -339,10 +324,7 @@
     dat.gof = gof;
     dat.FigHandleP = opts.FigHandleP;
     dat.FigHandleLogP = opts.FigHandleLogP;
-<<<<<<< HEAD
-=======
     dat.QuErrorBars = QuErrorBars;
->>>>>>> b7f92921
     
     %
     % Also calculate chi-squared of the fit.
