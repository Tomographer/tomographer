
#ifndef LOGGERS_H
#define LOGGERS_H

#include <cassert>
#include <cstdio>
#include <cstdarg>

#include <string>
#include <sstream> // stringstream
#include <iostream>
#include <functional>
#include <type_traits>

#include <tomographer/tools/fmt.h>

#define ENABLE_IF_Fn_CALLABLE_OSTREAM                                      \
  typename std::enable_if<std::is_convertible<Fn,std::function<void(std::ostream&)> >::value, void>::type


namespace Tomographer
{

/** \brief %Tomographer's \ref pageLoggers "Logging Framework"
 *
 */
namespace Logger
{

/** \brief Possible logging levels.
 *
 * Don't trust the numeric values here, they may change at any time. Just the order is
 * important.
 */
enum {
  /** \brief Error logging level
   *
   * A log message with this level signifies that a critical error has occurred which
   * prevents further processing. The program should terminate.
   */
  ERROR = 0,

  /** \brief Warning logging level
   *
   * A log message with this level signifies a warning for the user. The computation may
   * continue, but most likely the user made provided erroneous input, or there are
   * features which will not be available.
   */
  WARNING,

  /** \brief Information logging level
   *
   * Log messages with the \c INFO level are general messages which inform the user
   * about the global steps being taken. They may indicate, for example, what will be
   * computed.
   */
  INFO,

  /** \brief Debug logging level
   *
   * More verbose information, meant to debug either the input data or the
   * \c Tomographer program itself. These messages should make it easier to locate a
   * specific error, and generally give a more specific idea of what the program does.
   *
   * The \c DEBUG level is meant to still be readable on a terminal output, even with
   * multiple threads. Don't generate too many messages with this level. Use the
   * \c LONGDEBUG level to generate as many messages as you want.
   */
  DEBUG,

  /** \brief Long Debug logging level
   *
   * This level is meant to signify very specific messages, such as individual
   * iterations. The log produced with this level may be very long an no longer readable
   * on a terminal.
   *
   * Use this level for messages that are generated very often.
   */
  LONGDEBUG
};

/** \brief helper to compare severity levels
 *
 * Returns \c true if the given \a level is at least as severe (equal severity or higher
 * severity) as \a baselevel (for example, if <code>level == Logger::ERROR</code> and
 * <code>baselevel == Logger::INFO</code>).
 *
 * Just to make sure we don't confuse the numerical ordering of the levels, we should
 * always use this helper function to see whether a level is at least of a given
 * severity.
 */
inline bool is_at_least_of_severity(int level, int baselevel)
{
  return (level <= baselevel);
}

/** \brief helper for statically determining if Level is at least as severe as BaseLevel.
 *
 * The member \a value is statically defined to \c 1 if \a Level is at least as severe
 * as \a BaseLevel, otherwise it is defined to \c 0.
 *
 * See also is_at_least_of_severity().
 */
template<int Level, int BaseLevel>
struct static_is_at_least_of_severity {
  enum {
    value = (Level <= BaseLevel)
  };
};


/** \brief Default traits for Logger implementations.
 *
 * If you write your own logger class, you must also provide information about this class
 * such as whether it is thread-safe by specializing the traits class, e.g.:
 * \code
 *   namespace Tomographer { namespace Logger {
 *   template<>
 *   struct LoggerTraits<MyCustomLogger> : public DefaultLoggerTraits
 *   {
 *     enum {
 *       IsThreadSafe = 1,
 *       StaticMinimumImportanceLevel = DefaultLoggerTraits::NoStaticMinimumImportance
 *     };
 *   };
 *   } } // namespaces
 * \endcode
 *
 * It's a good idea to inherit from \ref DefaultLoggerTraits, so that if additional traits
 * are added in the future, then your code will still compile.
 */
struct DefaultLoggerTraits
{
  /** \brief This should not be overridden.
   *
   * This value may be used by specializations to ensure that no static minimum level is
   * set.
   */
  static constexpr int NoStaticMinimumImportance = 0x7fffffff;
  // (declared constexpr to avoid GCC warnings about comparisions between different enums)


  enum {
    /** \brief Whether a same logger instance may be called from different threads
     * simultaneously
     *
     * By default, loggers are not thread-safe.
     */
    IsThreadSafe = 0,

    /** \brief A statically-determined minimum importance logging level
     *
<<<<<<< HEAD
     * If set to \c -1 (the default), then all messages will be decided at runtime whether
     * to be emitted or not, depending on the level the logger instance was set to at
     * run-time.
=======
     * If set to \ref NoStaticMinimumImportance, then all messages will be decided at
     * runtime whether to be emitted or not, depending on the level the logger instance
     * was set to at run-time.
>>>>>>> 28eea72b
     *
     * If a logger defines a minimum importance level different than \ref
     * NoStaticMinimumImportance, then any message logged with strictly lesser importance
     * level will automatically be discarded, regardless of the level the logger is given
     * at run-time.
     *
     * If set to \a -1, all messages are discarded (cf. \ref VacuumLogger).
     */
    StaticMinimumImportanceLevel = NoStaticMinimumImportance,

    /** \brief Whether the logger class can provide its own run-time level
     *
     * If set to 0 (the default), then the base logger stores the level given in the
     * constructor and uses that as the logger's level. It also provides a level() method
     * which returns the current level. Subclasses may set the level by calling the
     * protected method \ref LoggerBase::setLogLevel().
     *
     * If set to 1, then any time the base logging engine needs to know the current
     * logger's level, it will call the method \a level() on the derived logger object to
     * obtain the current level.
     */
    HasOwnGetLevel = 0,

    /** \brief Whether the logger has a filter based on the given 'origin'
     *
     * This flag may be set to either \c 0 (no filtering, the default) or \c 1
     * (filtering).
     *
     * If filtering is activated, then before formatting and emitting messages the logging
     * engine will test the logger object's <code>filter_by_origin(int level, const char *
     * origin)</code>. The message will only be emitted if this function returns \c
     * true. Note that messages may have already been discarded if their severity was less
     * important than the runtime level of the logger: those messages don't even reach
     * this filtering function call.
     */
    HasFilterByOrigin = 0
  };
};

/** \brief Traits template struct to be specialized for specific Logger implementations.
 *
 * It is mandatory to specialize the logger traits for your class. This is simply to ease
 * debugging: this way you know your traits are being seen (e.g. declared in the right
 * namespace, etc.).
 */
template<typename LoggerType>
struct LoggerTraits
{
  // by default, contains nothing and will produce errors if used unspecialized.
};



namespace tomo_internal {
/** A small helper that stores a level if it's supposed to store a level, or that does
 * nothing if the derived logger object anyway provides its own level() method.
 */
template<bool hasOwnGetLevel>
class LoggerRuntimeLevel {
public:
  LoggerRuntimeLevel(int level)
    : _level(level)
  {
  }

  inline int level() const
  {
    return _level;
  }

protected:
  inline void setLogLevel(int level)
  {
    _level = level;
  }
  
private:
  int _level;
};
//
// Specialization for those classes which provide their own level() method. Do nothing.
//
template<>
class LoggerRuntimeLevel<true> {
public:
  LoggerRuntimeLevel(int /*level*/)
  {
  }

  inline void setLogLevel(int) {
    assert(0 && "Call to LoggerRuntimeLevel::setLogLevel() for Logger which defines HasOwnGetLevel=1!");
  }
};
}


/** \brief Base logger class.
 *
 * Please read \ref pageLoggers to understand Tomographer's logging framework.
 *
 * This class serves as base class for logger implementations. It provides storing a
 * current given level, emitting the log only if the level is reached, etc. Don't
 * instantiate this class directly.
 *
 * See also \ref FileLogger.
 *
 * A logger always has a level set at run-time, which can always be retrieved by calling
 * \c level(). By default, this class stores the level given to the constructor. If you
 * want your derived class to store its own level, or simply to relay log messages to a
 * further logger and inherit its level, then you should declare \a HasOwnGetLevel=1 in
 * your logger traits (see \ref LoggerTraits), and provide your own \a level() method,
 * which should be \c const and return an \c int.
 *
 * Also, by default there is no public \c setLevel() method, in case your logger's level
 * is statically fixed or otherwise can't be changed, or if you need a thread-safe logger.
 * Derived classes may set the logger's level (again, only if \a HasOwnGetLevel=0) by
 * calling the protected \ref setLogLevel(int). You may of course then also expose a
 * public function such as \c setLevel() which calls setLogLevel(), if you want (see, for
 * example, \ref FileLogger).
 */
template<typename Derived>
class LoggerBase : public tomo_internal::LoggerRuntimeLevel<LoggerTraits<Derived>::HasOwnGetLevel>
{
public:
  // get these from traits
  enum {
    //! See LoggerTraits<Derived> and DefaultLoggerTraits
    IsThreadSafe = LoggerTraits<Derived>::IsThreadSafe,
    //! See LoggerTraits<Derived> and DefaultLoggerTraits
    StaticMinimumImportanceLevel = LoggerTraits<Derived>::StaticMinimumImportanceLevel,
    //! See LoggerTraits<Derived> and DefaultLoggerTraits
    HasOwnGetLevel = LoggerTraits<Derived>::HasOwnGetLevel,
    //! See LoggerTraits<Derived> and DefaultLoggerTraits
    HasFilterByOrigin = LoggerTraits<Derived>::HasFilterByOrigin
  };

  /** \brief Construct the base logger object
   *
   * The logging level is set to \a level, by default \ref Logger::INFO. Any messages with
   * lesser importance will be automatically discarded.
   *
   * Note that if the derived logger class provides its own \c logger() method, and
   * declares it with \a LoggerTraits<Derived>::HasOwnGetLevel, then the level provided
   * here is discarded and ignored.
   */
  LoggerBase(int level_ = INFO)
    : tomo_internal::LoggerRuntimeLevel<HasOwnGetLevel>(level_)
  {
  }

  /** \brief emit an error message
   *
   * Call this method to report an error.
   *
   * See \ref debug(const char *, const char *, ...) for information about the function
   * arguments.
   */
  PRINTF3_ARGS_SAFE
  inline void error(const char * origin, const char * fmt, ...);
  /** \brief emit an error message
   *
   * Call this method to report an error.
   *
   * See \ref debug(const char *, const std::string&) for information about the function
   * arguments.
   */
  inline void error(const char * origin, const std::string & msg);
  /** \brief emit an error message
   *
   * Call this method to report an error.
   *
   * See \ref debug(const char *, Fn) for information about the function arguments.
   */
  template<typename Fn>
  inline ENABLE_IF_Fn_CALLABLE_OSTREAM
  error(const char * origin, Fn f);

  /** \brief emit a warning message
   *
   * Call this method to report a warning.
   *
   * See \ref debug(const char *, const char *, ...) for information about the function
   * arguments.
   */
  PRINTF3_ARGS_SAFE
  inline void warning(const char * origin, const char * fmt, ...);
  /** \brief emit a warning message
   *
   * Call this method to report a warning.
   *
   * See \ref debug(const char*, const std::string&) for information about the function
   * arguments.
   */
  inline void warning(const char * origin, const std::string & msg);
  /** \brief emit a warning message
   *
   * Call this method to report a warning.
   *
   * See \ref debug(const char *, Fn) for information about the function arguments.
   */
  template<typename Fn>
  inline ENABLE_IF_Fn_CALLABLE_OSTREAM
  warning(const char * origin, Fn f);

  /** \brief emit an information/notice message
   *
   * Call this method to report an information/notice message.
   *
   * See \ref debug(const char *, const char *, ...) for information about the function
   * arguments.
   */
  PRINTF3_ARGS_SAFE
  inline void info(const char * origin, const char * fmt, ...);
  /** \brief emit an information/notice message
   *
   * Call this method to report an information/notice message.
   *
   * See \ref debug(const char*, const std::string&) for information about the function
   * arguments.
   */
  inline void info(const char * origin, const std::string & msg);
  /** \brief emit an information/notice message
   *
   * Call this method to report an information/notice message.
   *
   * See \ref debug(const char *, Fn) for information about the function arguments.
   */
  template<typename Fn>
  inline ENABLE_IF_Fn_CALLABLE_OSTREAM
  info(const char * origin, Fn f);

  /** \brief emit an debug message
   *
   * Call this method to report a debugging message with this logger. This will relay the
   * the call to the underlying logger implementation (subclass) if logging at the level
   * \c Logger::DEBUG is enabled.
   *
   * This method overload allows you to format messages in a \c printf -like fashion. The
   * final message will be formatted using an actual function of the \c sprintf() family.
   *
   * See \ref pageLoggers for more information about Tomographer's logging framework.
   *
   * \param origin A string which identifies the place in code from where the debugging
   * message is originating. This is useful to trace back error messages. Conventionally,
   * specify the name of the function with its class (e.g. \c "MyClass::my_method()").
   * \param fmt A \c printf format string
   * \param ... additional arguments for the \c printf formatting string.
   */
  PRINTF3_ARGS_SAFE
  inline void debug(const char * origin, const char * fmt, ...);
  /** \brief emit an debug message
   *
   * Call this method to report a debugging message with this logger. This will relay the
   * the call to the underlying logger implementation (subclass) if logging at the level
   * \c Logger::DEBUG is enabled.
   *
   * This method overload assumes that you have already suitably formatted your message,
   * and will directly provide the given \c msg to the underlying logger implementation.
   *
   * See \ref pageLoggers for more information about Tomographer's logging framework.
   *
   * \param origin A string which identifies the place in code from where the debugging
   * message is originating. This is useful to trace back error messages. Conventionally,
   * specify the name of the function with its class (e.g. \c "MyClass::my_method()").
   * \param msg the log message to produce.
   */
  inline void debug(const char * origin, const std::string & msg);
  /** \brief emit an debug message
   *
   * Call this method to report a debugging message with this logger. This will relay the
   * the call to the underlying logger implementation (subclass) if logging at the level
   * \c Logger::DEBUG is enabled.
   *
   * See \ref pageLoggers for more information about Tomographer's logging framework.
   *
   * This method overload allows you to write to the logger using the C++ stream syntax. 
   * This function takes as argument a callable \a f, which will be called with a
   * <code>std::ostream&</code> parameter to which it can write to. This is especially
   * handy combined with C++11 lambdas, for example:
   * \code
   *   logger.debug("origin_fn()", [value](std::ostream& stream) {
   *                  stream << "The value is: " << value;
   *                });
   * \endcode
   *
   * \param origin A string which identifies the place in code from where the debugging
   * message is originating. This is useful to trace back error messages. Conventionally,
   * specify the name of the function with its class (e.g. \c "MyClass::my_method()"). 
   * \param f a callable which accepts a single <code>std::ostream&</code> argument, to
   * which it should write its log message.
   *
   * Internally, the log message is first written to a <code>std::ostringstream</code>
   * before transmitting it to the underlying logger implementation. (But don't rely on
   * this!)
   */
  template<typename Fn>
  inline ENABLE_IF_Fn_CALLABLE_OSTREAM
  debug(const char * origin, Fn f);

  /** \brief emit a very verbose debugging message
   *
   * Call this method to report debugging messages which are emitted very often.
   *
   * See \ref debug(const char *, const char *, ...) for information about the function
   * arguments.
   */
  PRINTF3_ARGS_SAFE
  inline void longdebug(const char * origin, const char * fmt, ...);
  /** \brief emit a very verbose debugging message
   *
   * Call this method to report debugging messages which are emitted very often.
   *
   * See \ref debug(const char*, const std::string&) for information about the function
   * arguments.
   */
  inline void longdebug(const char * origin, const std::string & msg);
  /** \brief emit a very verbose debugging message
   *
   * Call this method to report debugging messages which are emitted very often.
   *
   * See \ref debug(const char *, Fn) for information about the function arguments.
   */
  template<typename Fn>
  inline ENABLE_IF_Fn_CALLABLE_OSTREAM
  longdebug(const char * origin, Fn f);


  /** \brief emit a log message at the given log level.
   *
   * You should never need to call this method, and I'm not sure it's a good design
   * choice. (Mind that messages logged here may not be statically removed if a static
   * minimum level is set.)
   *
   * Otherwise, see \ref debug(const char *, const char *, ...) for information about the
   * function arguments.
   */
  PRINTF4_ARGS_SAFE
  inline void log(int level, const char * origin, const char * fmt, ...);
  /** \brief emit a log message at the given log level.
   *
   * You should never need to call this method, and I'm not sure it's a good design
   * choice. (Mind that messages logged here may not be statically removed if a static
   * minimum level is set.)
   *
   * Otherwise, see \ref debug(const char*, const std::string&) for information about the
   * function arguments.
   */
  inline void log(int level, const char * origin, const std::string & msg);
  /** \brief emit a log message at the given log level.
   *
   * You should never need to call this method, and I'm not sure it's a good design
   * choice. (Mind that messages logged here may not be statically removed if a static
   * minimum level is set.)
   *
   * Otherwise, see \ref debug(const char *, Fn) for information about the function
   * arguments.
   */
  template<typename Fn>
  inline ENABLE_IF_Fn_CALLABLE_OSTREAM
  log(int level, const char * origin, Fn f);

  /** \brief Check whether the logger is statically disabled for some levels
   *
   * \tparam Level the log level to test for.
   *
   * \return \c false if the logger was explicitly disabled for the level \a Level via
   * LoggerTraits<Derived>::StaticMinimumImportanceLevel, otherwise returns \c true.
   *
   * If \c true was returned, this does not yet mean that a log message at the given level
   * will necessarily be produced; in this case, rather, the message is not expliclty
   * discarded and the logger's level set at run-time will be tested (see \ref
   * enabled_for()).
   */
  static inline bool statically_enabled_for(int level)
  {
    return ( (StaticMinimumImportanceLevel
              == DefaultLoggerTraits::NoStaticMinimumImportance) ||
             (is_at_least_of_severity(level, StaticMinimumImportanceLevel)) );
  }

  /** \brief Static version of statically_enabled_for()
   *
   */
  template<int Level>
  static inline bool statically_enabled_for()
  {
    return ( (StaticMinimumImportanceLevel
              == DefaultLoggerTraits::NoStaticMinimumImportance) ||
             (static_is_at_least_of_severity<
	          Level,
	          StaticMinimumImportanceLevel
	          >::value) );
  }

  /** \brief Check whether messages at the given log level are enabled
   *
   * This function returns \c true if a message at the given level will be emitted, i.e. 
   * transmitted to the underlying logger implementation.
   *
   * The condition for a log message to be emitted is that the message's log level not be
   * explicitly disabled by LoggerTraits::StaticMinimumImportanceLevel, and that the
   * message's log level be at least as important as the current level set for this logger
   * (see \ref level()).
   */
  inline bool enabled_for(int level_) const
  {
    return derived()->statically_enabled_for(level_) &&
      is_at_least_of_severity(level_, getLevel());
  };

#ifdef TOMOGRAPHER_PARSED_BY_DOXYGEN
  // this method is actually implemented by the base class LoggerRuntimeLevel, and is only
  // exposed in the case where the logger doesn't define its own method. This is important
  // to avoid "ambigous calls to `level()`".

  /** \brief Get the log level set for this logger
   *
   * This is the log level given to the constructor at run-time, or set with the protected
   * \c setLogLevel() method.
   *
   * This method is provided for if your own derived class doesn't provide it already,
   * i.e. if the logger traits of your derived class declares \a HasOwnGetLevel to \c 0 or
   * doesn't declare it. If you call this function with \a HasOwnGetLevel set to \c 1,
   * then the derived class' method will be called. So if you override this method in the
   * derived class with \c HasOwnGetLevel=1, then don't call the base implementation!
   *
   * Just ignore the \a dummy template parameter, which is just there so that we can make
   * C++ template SFINAE kick in...
   */
  inline int level() const
  {
  }
#endif
  

protected:

  // version in case we store our own level
  template<bool dummy = true,
           typename std::enable_if<dummy && ! HasOwnGetLevel, bool>::type dummy2 = true>
  inline int getLevel() const
  {
    // use base class' implementation
    return tomo_internal::LoggerRuntimeLevel<HasOwnGetLevel>::level();
  }
  // version in case we delegate to derived class' level()
  template<bool dummy = true,
           typename std::enable_if<dummy && HasOwnGetLevel, bool>::type dummy2 = true>
  inline int getLevel() const
  {
    return derived()->level();
  }


  inline Derived * derived()
  {
    return static_cast<Derived*>(this);
  }
  inline const Derived * derived() const
  {
    return static_cast<const Derived*>(this);
  }

#ifdef TOMOGRAPHER_PARSED_BY_DOXYGEN
  // this method is actually implemented by the base class LoggerRuntimeLevel, and is only
  // exposed in the case where the logger can actually set a new level.

  /** \brief Store a new run-time log level
   *
   * See also \ref level().
   *
   * The base class does not provide a public <code>setLevel()</code> function, in case
   * your logger does not support setting any level, or in case you need your logger to be
   * completely thread-safe, or for any other reason.
   *
   * Subclasses may, however, change the log level by explicily calling this method. This
   * method however should ONLY be used if your derived class doesn't define its own \c
   * level() method and thus only if the logger traits \a HasOwnGetLogger is \c
   * false. (The method is not exposed otherwise.)
   */
  inline void setLogLevel(int level)
  {
  }
#endif

private:
};


namespace tomo_internal {
  /** Helper to invoke the logger's filter_by_origin() method, if applicable.
   */
  template<typename Derived, bool derivedHasFilterByOrigin>
  struct LoggerBaseHelperFilterByOrigin {
    static inline bool test_logger_filter(LoggerBase<Derived> * /*loggerbase*/, int /*level*/,
					  const char * /*origin*/)
    {
      // do nothing by default
      return true;
    }
  };
  //
  // specialization for loggers with filtering by origin
  //
  template<typename Derived>
  struct LoggerBaseHelperFilterByOrigin<Derived, true> {
    static inline bool test_logger_filter(LoggerBase<Derived> * loggerbase, int level,
					  const char * origin)
    {
      return static_cast<const Derived*>(loggerbase)->filter_by_origin(level, origin);
    }
  };
  /**
   * Helper to decide whether to emit log entry or not for a given log level. This is
   * separate from \c LoggerBase really only because otherwise it would have needed to be
   * a public member to be accessible from \c LoggerBaseHelperStatic.
   */
  template<typename Derived>
  struct LoggerBaseHelperDynamic {
    static inline void call_emit_log(LoggerBase<Derived> * loggerbase, int level, const char * origin,
                                     const std::string & msg) throw()
    {
      try {
        //printf("Calling emit_log(%d,\"%s\",\"%s\") on object %p\n", level, origin, msg.c_str(), loggerbase);
        static_cast<Derived*>(loggerbase)->emit_log(level, origin, msg);
      } catch (const std::exception & e) {
        std::fprintf(stderr,
		     "Warning in LoggerBaseHelperDynamic::call_emit_log(%d, \"%s\", msg):"
		     " Exception caught: %s\n",
		     level, origin, e.what());
      }
    }
    static inline bool test_should_emit(LoggerBase<Derived> * loggerbase, int level, const char * origin)
    {
      if ( ! static_cast<const Derived*>(loggerbase)->enabled_for(level) ) {
	return false;
      }
      if ( ! LoggerBaseHelperFilterByOrigin<Derived, LoggerTraits<Derived>::HasFilterByOrigin>
	   ::test_logger_filter(loggerbase, level, origin) ) {
	return false;
      }
      return true;
    }

    static inline void test_and_call_emit_log(LoggerBase<Derived> * loggerbase, int level, const char * origin,
                                              const std::string & msg) throw()
    {
      if ( ! test_should_emit(loggerbase, level, origin) ) {
        return;
      }

      call_emit_log(loggerbase, level, origin, msg);
    }
    static inline void test_and_call_emit_log(LoggerBase<Derived> * loggerbase, int level, const char * origin,
                                              const char * fmt, va_list ap) throw()
    {
      if ( ! test_should_emit(loggerbase, level, origin) ) {
        return;
      }

      try {
        const std::string msg = Tools::vfmts(fmt, ap);
        call_emit_log(loggerbase, level, origin, msg);
      } catch (const std::exception & e) {
        std::fprintf(stderr,
		     "Warning in LoggerBase::test_and_call_emit_log(%d, \"%s\", \"%s\", ...):"
		     " Exception caught for vfmts(): %s\n",
		     level, origin, fmt, e.what());
      }
    }
    template<typename Fn>
    static inline
    ENABLE_IF_Fn_CALLABLE_OSTREAM
    test_and_call_emit_log(LoggerBase<Derived> * loggerbase, int level, const char * origin, Fn f) throw()
    {
      if ( ! test_should_emit(loggerbase, level, origin) ) {
        return;
      }

      try {
        std::ostringstream sstr;
        f(sstr);
        call_emit_log(loggerbase, level, origin, sstr.str());
      } catch (const std::exception & e) {
        std::fprintf(stderr, "Warning in LoggerBase::test_and_call_emit_log(%d, \"%s\", f(ostream)):"
		     " Exception caught: %s\n",
		     level, origin, e.what());
      }
    }
  };

  /** \brief helper which delegates the call to the dynamic version \ref
   * LoggerBaseHelperDynamic.
   *
   * If the log message should be statically discarded (as given by the template parameter
   * \a isStaticallyDiscarded), then nothing is done.
   */
  template<typename Derived, int Level, bool isStaticallyDiscarded = false>
  struct LoggerBaseHelperStatic2 {
    template<typename... Args>
    static inline void test_and_call_emit_log(LoggerBase<Derived> * loggerbase, const char * origin,
                                              Args... args) throw()
    {
      LoggerBaseHelperDynamic<Derived>::test_and_call_emit_log(loggerbase, Level, origin, args...);
    }
  };
  // specialization for calls where the message should be statically discarded
  template<typename Derived, int Level>
  struct LoggerBaseHelperStatic2<Derived, Level, true> {
    template<typename... Args>
    static inline void test_and_call_emit_log(LoggerBase<Derived> *, const char *, Args...) throw()
    {
      // discard logging message.
    }
  };

  /** \brief Helper to statically decide whether to emit log entry or not for a given log
   * level.
   */
  template<typename Derived, int Level>
  struct LoggerBaseHelperStatic {
    template<typename... Args>
    static inline void test_and_call_emit_log(LoggerBase<Derived> * loggerbase, const char * origin,
                                              Args... args) throw()
    {
      // call the default or specialized version of our second helper, which will either
      // relay the call the dynamic version or discard the message.
      //std::fprintf(stderr,
      //        "LoggerBaseHelperStatic<Derived,Level=%d>::test_and_call_emit_log(...). StaticMinimumImportanceLevel=%d\n",
      //        (int)Level, (int)(LoggerTraits<Derived>::StaticMinimumImportanceLevel));
      LoggerBaseHelperStatic2<
          Derived, Level,
          ((LoggerTraits<Derived>::StaticMinimumImportanceLevel
            != DefaultLoggerTraits::NoStaticMinimumImportance) &&
           (LoggerTraits<Derived>::StaticMinimumImportanceLevel < Level))
          >::test_and_call_emit_log(
              loggerbase, origin, args...
              );
    }
  };
  

} // namespace tomo_internal


template<typename Derived>
inline void LoggerBase<Derived>::error(const char * origin, const char * fmt, ...)
{
  va_list ap;
  va_start(ap, fmt);
  tomo_internal::LoggerBaseHelperStatic<Derived,ERROR>::test_and_call_emit_log(this, origin, fmt, ap);
  va_end(ap);
}

template<typename Derived>
inline void LoggerBase<Derived>::error(const char * origin, const std::string & msg)
{
  tomo_internal::LoggerBaseHelperStatic<Derived,ERROR>::test_and_call_emit_log(this, origin, msg);
}

template<typename Derived>
template<typename Fn>
inline ENABLE_IF_Fn_CALLABLE_OSTREAM
LoggerBase<Derived>::error(const char * origin, Fn f)
{
  tomo_internal::LoggerBaseHelperStatic<Derived,ERROR>::test_and_call_emit_log(this, origin, f);
}


template<typename Derived>
inline void LoggerBase<Derived>::warning(const char * origin, const char * fmt, ...)
{
  va_list ap;
  va_start(ap, fmt);
  tomo_internal::LoggerBaseHelperStatic<Derived,WARNING>::test_and_call_emit_log(this, origin, fmt, ap);
  va_end(ap);
}

template<typename Derived>
inline void LoggerBase<Derived>::warning(const char * origin, const std::string & msg)
{
  tomo_internal::LoggerBaseHelperStatic<Derived,WARNING>::test_and_call_emit_log(this, origin, msg);
}

template<typename Derived>
template<typename Fn>
inline ENABLE_IF_Fn_CALLABLE_OSTREAM
LoggerBase<Derived>::warning(const char * origin, Fn f)
{
  tomo_internal::LoggerBaseHelperStatic<Derived,WARNING>::test_and_call_emit_log(this, origin, f);
}

template<typename Derived>
inline void LoggerBase<Derived>::info(const char * origin, const char * fmt, ...)
{
  va_list ap;
  va_start(ap, fmt);
  tomo_internal::LoggerBaseHelperStatic<Derived,INFO>::test_and_call_emit_log(this, origin, fmt, ap);
  va_end(ap);
}

template<typename Derived>
inline void LoggerBase<Derived>::info(const char * origin, const std::string & msg)
{
  tomo_internal::LoggerBaseHelperStatic<Derived,INFO>::test_and_call_emit_log(this, origin, msg);
}

template<typename Derived>
template<typename Fn>
inline ENABLE_IF_Fn_CALLABLE_OSTREAM
LoggerBase<Derived>::info(const char * origin, Fn f)
{
  tomo_internal::LoggerBaseHelperStatic<Derived,INFO>::test_and_call_emit_log(this, origin, f);
}

template<typename Derived>
inline void LoggerBase<Derived>::debug(const char * origin, const char * fmt, ...)
{
  va_list ap;
  va_start(ap, fmt);
  tomo_internal::LoggerBaseHelperStatic<Derived,DEBUG>::test_and_call_emit_log(this, origin, fmt, ap);
  va_end(ap);
}

template<typename Derived>
inline void LoggerBase<Derived>::debug(const char * origin, const std::string & msg)
{
  tomo_internal::LoggerBaseHelperStatic<Derived,DEBUG>::test_and_call_emit_log(this, origin, msg);
}

template<typename Derived>
template<typename Fn>
inline ENABLE_IF_Fn_CALLABLE_OSTREAM
LoggerBase<Derived>::debug(const char * origin, Fn f)
{
  tomo_internal::LoggerBaseHelperStatic<Derived,DEBUG>::test_and_call_emit_log(this, origin, f);
}

template<typename Derived>
inline void LoggerBase<Derived>::longdebug(const char * origin, const char * fmt, ...)
{
  va_list ap;
  va_start(ap, fmt);
  tomo_internal::LoggerBaseHelperStatic<Derived,LONGDEBUG>::test_and_call_emit_log(this, origin, fmt, ap);
  va_end(ap);
}

template<typename Derived>
inline void LoggerBase<Derived>::longdebug(const char * origin, const std::string & msg)
{
  tomo_internal::LoggerBaseHelperStatic<Derived,LONGDEBUG>::test_and_call_emit_log(this, origin, msg);
}

template<typename Derived>
template<typename Fn>
inline ENABLE_IF_Fn_CALLABLE_OSTREAM
LoggerBase<Derived>::longdebug(const char * origin, Fn f)
{
  tomo_internal::LoggerBaseHelperStatic<Derived,LONGDEBUG>::test_and_call_emit_log(this, origin, f);
}


template<typename Derived>
inline void LoggerBase<Derived>::log(int level, const char * origin, const char * fmt, ...)
{
  va_list ap;
  va_start(ap, fmt);
  tomo_internal::LoggerBaseHelperDynamic<Derived>::test_and_call_emit_log(this, level, origin, fmt, ap);
  va_end(ap);
}

template<typename Derived>
inline void LoggerBase<Derived>::log(int level, const char * origin, const std::string & msg)
{
  tomo_internal::LoggerBaseHelperDynamic<Derived>::test_and_call_emit_log(this, level, origin, msg);
}

template<typename Derived>
template<typename Fn>
inline ENABLE_IF_Fn_CALLABLE_OSTREAM
LoggerBase<Derived>::log(int level, const char * origin, Fn f)
{
  tomo_internal::LoggerBaseHelperDynamic<Derived>::test_and_call_emit_log(this, level, origin, f);
}




//
// Traits for FileLogger -- fprintf is actually thread-safe, that's good :)
//
class FileLogger;
template<>
struct LoggerTraits<FileLogger> : public DefaultLoggerTraits
{
  enum {
    IsThreadSafe = 1,
    StaticMinimumImportanceLevel = NoStaticMinimumImportance
  };
};

/** \brief Simple logger class which logs everything into a given FILE pointer
 *
 * The \c FILE may be any C \c FILE* pointer, in particular \c stdin or \c stderr. If it
 * is a file, it should be open and writeable.
 *
 * You may set the given log level with \ref setLevel().
 *
 * \note This class is thread-safe AS LONG AS you DO NOT CHANGE the target \c fp file
 *       pointer AND YOU DO NOT CHANGE the log level with \ref setLevel()
 */
class FileLogger : public LoggerBase<FileLogger>
{
public:
  FileLogger(FILE * fp_, int level = INFO, bool display_origin_ = true)
    : LoggerBase<FileLogger>(level), fp(fp_), display_origin(display_origin_)
  {
  }

  /**
   * \warning This method is not thread-safe!
   */
  inline void setFp(FILE * fp_)
  {
    fp = fp_;
  }

  /**
   * \warning This method is not thread-safe!
   */
  inline void setLevel(int level)
  {
    setLogLevel(level);
  }

  inline void emit_log(int level, const char * origin, const std::string & msg)
  {
    static const std::string level_prefixes[] = {
      std::string("\n\n*** ERROR -- "),
      std::string("\n*** Warning: ")
    };

    std::string finalmsg = (
        ( (level >= 0 && level < (int)std::extent<decltype(level_prefixes)>::value)
          ? level_prefixes[level] : std::string() )
        + ((display_origin && origin && origin[0]) ? "["+std::string(origin)+"] " : std::string())
        + msg
        );

    // display the log message
    std::fprintf(fp, "%s\n", finalmsg.c_str());

    // force output also on stderr for warnings and errors if we are being redirected to a file
    if (fp != stdout && fp != stderr && level <= WARNING) {
      std::fprintf(stderr, "%s\n", finalmsg.c_str());
    }
  }

private:
  std::FILE * fp;
  bool display_origin;
};





//
// Traits for VacuumLogger -- is a NOOP thread-safe? yeah probably.
//
class VacuumLogger;
template<>
struct LoggerTraits<VacuumLogger> : public DefaultLoggerTraits
{
  enum {
    IsThreadSafe = 1,
    StaticMinimumImportanceLevel = -1 // discard all messages
  };
};

/** \brief Logger that discards all messages.
 *
 * Use this logger if you don't want to log messages.
 */
class VacuumLogger : public LoggerBase<VacuumLogger>
{
public:
  inline void emit_log(int /*level*/, const char * /*origin*/, const std::string & /*msg*/)
  {
  }

};

/** \brief A VacuumLogger instance which can be used as an LVALUE
 *
 * This instance may be used as an LVALUE, for example in default function arguments. A
 * VacuumLogger doesn't do anything, anyway.
 */
static VacuumLogger vacuum_logger;




//
// Traits for BufferLogger -- not thread-safe
//
class BufferLogger;
template<>
struct LoggerTraits<BufferLogger> : public DefaultLoggerTraits
{
  enum {
    IsThreadSafe = 0
  };
};

/** \brief Log messages into an internal memory buffer
 *
 * Logs messages into an internal string buffer. The contents of the buffer may be
 * retrieved with \ref get_contents().
 */
class BufferLogger : public LoggerBase<BufferLogger>
{
  std::ostringstream buffer;
public:
  BufferLogger(int level)
    : LoggerBase<BufferLogger>(level)
  {
  }

  inline void emit_log(int /*level*/, const char * origin, const std::string& msg)
  {
    buffer << (origin&&origin[0] ? "["+std::string(origin)+"] " : std::string())
           << msg.c_str() << "\n";
  }

  /** \brief Clears the internal memory buffer.
   *
   * Clears all messages logged so far. A future call to \ref get_contents() will only
   * return the messages logged after calling this function.
   */
  inline void clear()
  {
    buffer.clear();
    buffer.str(std::string());
  }

  /** \brief get the contents of the internal buffer
   *
   * This returns a string containing all the messages that have been logged so far.
   */
  inline std::string get_contents() const
  {
    return buffer.str();
  }
};





//
// Traits for MinimumImportanceLogger<BaseLogger,Level>
//
template<typename, int> class MinimumImportanceLogger;
template<typename BaseLogger, int Level>
struct LoggerTraits<MinimumImportanceLogger<BaseLogger,Level> > : public LoggerTraits<BaseLogger>
{
  enum {

    // discard all messages less important than the given level
    StaticMinimumImportanceLevel = Level,

    // delegate calls for current level() to base logger
    HasOwnGetLevel = 1

    // Note: filter by origin flag is inherited from base logger.

  };
};

/** \brief Logger which statically discards any messages less important than a fixed
 * severity
 *
 * This logger interfaces another logger of type \a BaseLogger, but will only log messages
 * that are at least of severity \a Level. Other messages are discarded at compile-time,
 * hopefully speeding up your code, also.
 *
 * If \a BaseLogger is thread-safe, then this logger is also thread-safe.
 */
template<typename BaseLogger, int Level>
class MinimumImportanceLogger : public LoggerBase<MinimumImportanceLogger<BaseLogger,Level> >
{
  BaseLogger & baselogger;
public:
  MinimumImportanceLogger(BaseLogger & baselogger_)
    : LoggerBase<MinimumImportanceLogger<BaseLogger,Level> >(), baselogger(baselogger_)
  {
  }

  inline void emit_log(int level, const char * origin, const std::string& msg)
  {
    baselogger.emit_log(level, origin, msg);
  }

  inline int level() const
  {
    return baselogger.level();
  }

  template<bool dummy = true>
  inline std::enable_if<dummy && LoggerTraits<BaseLogger>::HasFilterByOrigin, bool>
  filter_by_origin(int level, const char * origin)
  {
    return baselogger.filter_by_origin(level, origin);
  }
};



} // namespace Logger
} // namespace Tomographer



#endif<|MERGE_RESOLUTION|>--- conflicted
+++ resolved
@@ -150,15 +150,9 @@
 
     /** \brief A statically-determined minimum importance logging level
      *
-<<<<<<< HEAD
-     * If set to \c -1 (the default), then all messages will be decided at runtime whether
-     * to be emitted or not, depending on the level the logger instance was set to at
-     * run-time.
-=======
      * If set to \ref NoStaticMinimumImportance, then all messages will be decided at
      * runtime whether to be emitted or not, depending on the level the logger instance
      * was set to at run-time.
->>>>>>> 28eea72b
      *
      * If a logger defines a minimum importance level different than \ref
      * NoStaticMinimumImportance, then any message logged with strictly lesser importance
